/*
 *    GeoTools - The Open Source Java GIS Toolkit
 *    http://geotools.org
 *
 *    (C) 2007-2008, Open Source Geospatial Foundation (OSGeo)
 *
 *    This library is free software; you can redistribute it and/or
 *    modify it under the terms of the GNU Lesser General Public
 *    License as published by the Free Software Foundation;
 *    version 2.1 of the License.
 *
 *    This library is distributed in the hope that it will be useful,
 *    but WITHOUT ANY WARRANTY; without even the implied warranty of
 *    MERCHANTABILITY or FITNESS FOR A PARTICULAR PURPOSE.  See the GNU
 *    Lesser General Public License for more details.
 */
package org.geotools.data.ogr;

import java.awt.RenderingHints;
import java.io.IOException;
import java.io.Serializable;
import java.net.URI;
import java.util.Collections;
import java.util.HashSet;
import java.util.Map;
import java.util.Set;
import java.util.logging.Level;
import java.util.logging.Logger;
import org.geotools.data.DataStore;
import org.geotools.data.DataStoreFactorySpi;
import org.geotools.util.logging.Logging;

/**
 * Implementation of the DataStore service provider interface for OGR.
 *
 * @author Andrea Aime, GeoSolution
 * @version $Id$
 */
@SuppressWarnings("rawtypes")
public abstract class OGRDataStoreFactory implements DataStoreFactorySpi {

    protected static Logger LOGGER = Logging.getLogger(OGRDataStoreFactory.class);

    public static final Param OGR_NAME =
            new Param(
                    "DatasourceName",
                    String.class,
                    "Name of the file, or data source to try and open",
                    true);

    public static final Param OGR_DRIVER_NAME =
            new Param(
                    "DriverName",
                    String.class,
                    "Name of the OGR driver to be used. Required to create a new data source, optional when opening an existing one",
                    false,
                    null);

    public static final Param NAMESPACEP =
            new Param("namespace", URI.class, "uri to a the namespace", false); // not required

    protected static final Integer DEFAULT_MAXCONN = Integer.valueOf(20);

    /** Maximum number of connections in the connection pool */
    public static final Param MAXCONN =
            new Param(
                    "max connections",
                    Integer.class,
                    "maximum number of pooled data source connections",
                    false,
                    DEFAULT_MAXCONN);

    protected static final Integer DEFAULT_MINCONN = Integer.valueOf(1);

    /** Minimum number of connections in the connection pool */
    public static final Param MINCONN =
            new Param(
                    "min connections",
                    Integer.class,
                    "minimum number of pooled data source connection connection",
                    false,
                    DEFAULT_MINCONN);

    protected static final int DEFAULT_MAXWAIT = 20;

    /** Maximum amount of time the pool will wait when trying to grab a new connection * */
    public static final Param MAXWAIT =
            new Param(
                    "Connection timeout",
                    Integer.class,
                    "number of seconds the pool will wait before timing out attempting to get a new data source (default, 20 seconds)",
                    false,
                    DEFAULT_MAXWAIT);

    protected static final int DEFAULT_EVICTABLE_TIME = 300;

    /** Min time for a connection to be idle in order to be evicted * */
    public static final Param MIN_EVICTABLE_TIME =
            new Param(
                    "Max data source idle time",
                    Integer.class,
                    "number of seconds a data source needs to stay idle for the evictor to consider closing it",
                    false,
                    DEFAULT_EVICTABLE_TIME);

    public static final int DEFAULT_EVICTOR_TESTS_PER_RUN = 3;

    /** Number of connections checked during a single evictor run * */
    public static final Param EVICTOR_TESTS_PER_RUN =
            new Param(
                    "Evictor tests per run",
                    Integer.class,
                    "number of data source checked by the idle connection evictor for each of its runs (defaults to 3)",
                    false,
                    DEFAULT_EVICTOR_TESTS_PER_RUN);

    public static final boolean DEFAULT_PRIME_DATASOURCE = false;

    /** Whether to try to initialize a datasource with a full data read before using it* */
    public static final Param PRIME_DATASOURCE =
            new Param(
                    "Prime DataSources",
                    Boolean.class,
                    "Performs a full data read on data source creation, in some formats this generates a in memory cache, or a spatial index (check the OGR documentation for details)",
                    false,
                    DEFAULT_PRIME_DATASOURCE);

    static Boolean AVAILABLE = null;

    protected abstract OGR createOGR();

<<<<<<< HEAD
    public boolean canProcess(Map<String, Serializable> params) {
=======
    public boolean canProcess(Map<String, ?> params) {
>>>>>>> 4d29944c
        boolean accept = false;
        String ogrName = null;
        String ogrDriver = null;
        try {
            ogrName = (String) OGR_NAME.lookUp(params);
        } catch (IOException ioe) {
            // yes, I am eating this
        }
        try {
            ogrDriver = (String) OGR_DRIVER_NAME.lookUp(params);
        } catch (IOException ioe) {
            // yes, I am eating this
        }

        accept = canProcess(ogrName, ogrDriver);
        return accept;
    }

<<<<<<< HEAD
    public DataStore createDataStore(Map<String, Serializable> params) throws IOException {
=======
    public DataStore createDataStore(Map<String, ?> params) throws IOException {
>>>>>>> 4d29944c
        return createNewDataStore(params);
    }

    /** Not implemented yet. */
<<<<<<< HEAD
    public DataStore createNewDataStore(Map<String, Serializable> params) throws IOException {
=======
    public DataStore createNewDataStore(Map<String, ?> params) throws IOException {
>>>>>>> 4d29944c

        DataStore ds;

        String ogrName = (String) OGR_NAME.lookUp(params);
        String ogrDriver = (String) OGR_DRIVER_NAME.lookUp(params);
        URI namespace = (URI) NAMESPACEP.lookUp(params);
        OGR ogr = createOGR();
        ds =
                new OGRDataStore(
                        ogrName,
                        ogrDriver,
                        namespace,
                        ogr,
                        new OGRDataSourcePool(ogr, ogrName, ogrDriver, params));

        return ds;
    }

    public String getDisplayName() {
        return "OGR";
    }

    /**
     * Describes the type of data the datastore returned by this factory works with.
     *
     * @return String a human readable description of the type of restore supported by this
     *     datastore.
     */
    public String getDescription() {
        return "Uses OGR as a data source";
    }

    /**
     * Test to see if this datastore is available, if it has all the appropriate libraries to
     * construct a datastore.
     *
     * @return <tt>true</tt> if and only if this factory is available to create DataStores.
     * @task REVISIT: I'm just adding this method to compile, maintainer should revisit to check for
     *     any libraries that may be necessary for datastore creations.
     */
    public final boolean isAvailable() {
        return isAvailable(true);
    }

    /**
     * Performs the available test specifying how to handle errors.
     *
     * <p>Specifying true for <tt>handleError</tt> will cause any exceptions to be caught and
     * logged, and return false
     */
    public final boolean isAvailable(boolean handleError) {
        if (AVAILABLE == null) {
            try {
                AVAILABLE = doIsAvailable();
            } catch (Throwable t) {
                if (handleError) {
                    LOGGER.log(Level.WARNING, "Error initializing GDAL/OGR library", t);
                    return false;
                } else {
                    throw new RuntimeException(t);
                }
            }
        }

        return AVAILABLE;
    }

    /**
     * Performs the actual test to see if the OGR library and this datastore is available.
     *
     * <p>Implementations of this method should not attempt to handle any fatal exceptions.
     */
    protected abstract boolean doIsAvailable() throws Throwable;

    /**
     * Describe parameters.
     *
     * @see org.geotools.data.DataStoreFactorySpi#getParametersInfo()
     */
    public Param[] getParametersInfo() {
        return new Param[] {
            OGR_NAME,
            OGR_DRIVER_NAME,
            NAMESPACEP,
            MAXCONN,
            MINCONN,
            MAXWAIT,
            MIN_EVICTABLE_TIME,
            EVICTOR_TESTS_PER_RUN,
            PRIME_DATASOURCE
        };
    }

    /**
     * Assume we can process an ogrName if the ogrName exists and can be opened, or if the specified
     * driver does exist.
     */
    public boolean canProcess(String ogrName, String driverName) {
        OGR ogr = createOGR();
        if (ogrName == null) {
            return false;
        }
        Object dataset = ogr.OpenShared(ogrName, 0);

        if (dataset != null) {
            // OGRReleaseDataSource(dataset);
            ogr.DataSourceRelease(dataset);
            return true;
        }

        if (driverName != null) {
            try {
                Object driver = ogr.GetDriverByName(driverName);

                if (driver != null) {
                    return true;
                }
            } catch (Exception e) {
                LOGGER.log(Level.FINE, "Error loading driver", e);
            }
        }

        return false;
    }

    public Set<String> getAvailableDrivers() {
        OGR ogr = createOGR();

        int count = ogr.GetDriverCount();
        Set<String> result = new HashSet<>();
        for (int i = 0; i < count; i++) {
            Object driver = ogr.GetDriver(i);
            String name = ogr.DriverGetName(driver);
            result.add(name);
        }

        return result;
    }

<<<<<<< HEAD
    public Map<java.awt.RenderingHints.Key, ?> getImplementationHints() {
=======
    public Map<RenderingHints.Key, ?> getImplementationHints() {
>>>>>>> 4d29944c
        return Collections.emptyMap();
    }
}<|MERGE_RESOLUTION|>--- conflicted
+++ resolved
@@ -18,7 +18,6 @@
 
 import java.awt.RenderingHints;
 import java.io.IOException;
-import java.io.Serializable;
 import java.net.URI;
 import java.util.Collections;
 import java.util.HashSet;
@@ -129,11 +128,7 @@
 
     protected abstract OGR createOGR();
 
-<<<<<<< HEAD
-    public boolean canProcess(Map<String, Serializable> params) {
-=======
     public boolean canProcess(Map<String, ?> params) {
->>>>>>> 4d29944c
         boolean accept = false;
         String ogrName = null;
         String ogrDriver = null;
@@ -152,20 +147,12 @@
         return accept;
     }
 
-<<<<<<< HEAD
-    public DataStore createDataStore(Map<String, Serializable> params) throws IOException {
-=======
     public DataStore createDataStore(Map<String, ?> params) throws IOException {
->>>>>>> 4d29944c
         return createNewDataStore(params);
     }
 
     /** Not implemented yet. */
-<<<<<<< HEAD
-    public DataStore createNewDataStore(Map<String, Serializable> params) throws IOException {
-=======
     public DataStore createNewDataStore(Map<String, ?> params) throws IOException {
->>>>>>> 4d29944c
 
         DataStore ds;
 
@@ -305,11 +292,7 @@
         return result;
     }
 
-<<<<<<< HEAD
-    public Map<java.awt.RenderingHints.Key, ?> getImplementationHints() {
-=======
     public Map<RenderingHints.Key, ?> getImplementationHints() {
->>>>>>> 4d29944c
         return Collections.emptyMap();
     }
 }