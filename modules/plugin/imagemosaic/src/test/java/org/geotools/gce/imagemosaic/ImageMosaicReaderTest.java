--- conflicted
+++ resolved
@@ -2978,27 +2978,10 @@
 
     @Test
     public void testHarvestMultipleFiles() throws Exception {
-<<<<<<< HEAD
-        File source = URLs.urlToFile(timeURL);
-        File testDataDir = TestData.file(this, ".");
-        File directory1 = new File(testDataDir, "harvest1");
-        File directory2 = new File(testDataDir, "harvest2");
-        if (directory1.exists()) {
-            FileUtils.deleteDirectory(directory1);
-        }
-        FileUtils.copyDirectory(source, directory1);
-        if (directory2.exists()) {
-            FileUtils.deleteDirectory(directory2);
-        }
-        directory2.mkdirs();
-        // Creation of a File Collection
-        Collection<File> files = new ArrayList<>();
-=======
         // setup mosaic with just one file, get a list of the excluded ones for later harvest
         MultipleHarvestSetup multipleHarvestSetup = new MultipleHarvestSetup().invoke();
         Collection<File> files = multipleHarvestSetup.getFiles();
         ImageMosaicReader reader = multipleHarvestSetup.getReader();
->>>>>>> 2118d146
 
         GranuleCatalog originalCatalog = reader.granuleCatalog;
         try {
