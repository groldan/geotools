/*
 *    GeoTools - The Open Source Java GIS Toolkit
 *    http://geotools.org
 *
 *    (C) 2004-2008, Open Source Geospatial Foundation (OSGeo)
 *
 *    This library is free software; you can redistribute it and/or
 *    modify it under the terms of the GNU Lesser General Public
 *    License as published by the Free Software Foundation;
 *    version 2.1 of the License.
 *
 *    This library is distributed in the hope that it will be useful,
 *    but WITHOUT ANY WARRANTY; without even the implied warranty of
 *    MERCHANTABILITY or FITNESS FOR A PARTICULAR PURPOSE.  See the GNU
 *    Lesser General Public License for more details.
 */
package org.geotools.data.sort;

import org.opengis.feature.simple.SimpleFeature;

/**
 * Compares two feature based on an attribute value
 *
 * @author Andrea Aime - GeoSolutions
 */
class PropertyComparator extends AbstractPropertyComparator {

    String propertyName;

    /**
     * Builds a new comparator
     *
     * @param propertyName The property name to be used
     * @param ascending If true the comparator will force an ascending order (descending otherwise)
     */
    public PropertyComparator(String propertyName, boolean ascending) {
        super(ascending);
        this.propertyName = propertyName;
    }

<<<<<<< HEAD
    @SuppressWarnings("unchecked")
    private int compareAscending(SimpleFeature f1, SimpleFeature f2) {
=======
    protected int compareAscending(SimpleFeature f1, SimpleFeature f2) {
>>>>>>> 424a43b0
        Comparable o1 = (Comparable) f1.getAttribute(propertyName);
        Comparable o2 = (Comparable) f2.getAttribute(propertyName);

        return compareAscending(o1, o2);
    }
}<|MERGE_RESOLUTION|>--- conflicted
+++ resolved
@@ -38,12 +38,8 @@
         this.propertyName = propertyName;
     }
 
-<<<<<<< HEAD
     @SuppressWarnings("unchecked")
-    private int compareAscending(SimpleFeature f1, SimpleFeature f2) {
-=======
     protected int compareAscending(SimpleFeature f1, SimpleFeature f2) {
->>>>>>> 424a43b0
         Comparable o1 = (Comparable) f1.getAttribute(propertyName);
         Comparable o2 = (Comparable) f2.getAttribute(propertyName);
 
